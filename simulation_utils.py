import os
import subprocess
import pandas as pd
import matplotlib.pyplot as plt

import traci
import xml.etree.ElementTree as ET

import numpy as np

from scipy.signal import savgol_filter

def run_simulation(config_file, simulation_duration, gui=False, tripinfo_file="tripinfo.xml"):
    update_config_end_time(config_file, simulation_duration)
    print("Starting SUMO simulation...")
<<<<<<< HEAD
    command = ["sumo-gui" if gui else "sumo", "-c", config_file]
    command += ["--tripinfo-output", tripinfo_file]
=======
    command = ["sumo-gui" if gui else "sumo", "-c", config_file, "--no-step-log"]
>>>>>>> 02aaec17
    result = subprocess.run(command, capture_output=True, text=True)

    print("SUMO simulation finished.")
    if result.returncode != 0:
        print("SUMO error:", result.stderr)
    else:
        print(result.stdout)

def analyze_tripinfo(tripinfo_file, warmup_time):
    if not os.path.exists(tripinfo_file):
        print(f"Error: {tripinfo_file} not found.")
        return

    df = pd.read_xml(tripinfo_file)

    df = df[df["depart"] >= warmup_time]

    mean_wait = df["waitingTime"].mean()
    mean_duration = df["duration"].mean()
    mean_loss = df["timeLoss"].mean()

    print("\n--- Simulation statistics ---")
    print(f"Number of vehicles simulated: {len(df)}")
    print(f"Average waiting time at traffic lights (seconds): {mean_wait:.2f}")
    print(f"Average trip duration (seconds): {mean_duration:.2f}")
    print(f"Average time loss (seconds): {mean_loss:.2f}")

def update_config_end_time(config_path, new_end_time):
    from xml.etree import ElementTree as ET

    tree = ET.parse(config_path)
    root = tree.getroot()

    for time_elem in root.findall("time"):
        for child in time_elem:
            if child.tag == "end":
                child.set("value", str(new_end_time))
                break
        else:
            # Se non esiste, aggiungilo
            end_elem = ET.SubElement(time_elem, "end")
            end_elem.set("value", str(new_end_time))

    tree.write(config_path)

def plot_vehicle_counts_over_time(tripinfo_file, simulation_duration, warmup_time=0):
    if not os.path.exists(tripinfo_file):
        print(f"Error: {tripinfo_file} not found.")
        return

    df = pd.read_xml(tripinfo_file)

    # Inizializza il dizionario dei conteggi
    time_series = {}
    vehicle_types = df["vType"].unique()
    for vtype in vehicle_types:
        time_series[vtype] = np.zeros(simulation_duration + 1)

    # Per ogni veicolo, aggiungi 1 nei secondi in cui è nel sistema
    for _, row in df.iterrows():
        vtype = row["vType"]
        depart = int(row["depart"])
        arrival = int(row["arrival"])
        # Incrementa i secondi in cui l'auto è nel sistema
        time_series[vtype][depart:arrival + 1] += 1

    # Plot
    plt.figure(figsize=(12, 6))
    for vtype, counts in time_series.items():
        smoothed = savgol_filter(counts, window_length=31, polyorder=3)  # regola i valori se necessario
    start_plot = warmup_time if warmup_time else 0
    plt.plot(range(start_plot, simulation_duration + 1), smoothed[start_plot:], label=vtype)

    plt.title("Numero di veicoli nel sistema nel tempo")
    plt.xlabel("Time (s)")
    plt.ylabel("Veicoli presenti")
    plt.legend()
    plt.grid(True)
    plt.tight_layout()
    plt.show()


def estimate_warmup_time(tripinfo_file, simulation_duration, threshold=0.01, window=60):
    import numpy as np
    if not os.path.exists(tripinfo_file):
        print(f"Error: {tripinfo_file} not found.")
        return 0

    df = pd.read_xml(tripinfo_file)

    # Costruisce la serie temporale come nel plot
    time_series = np.zeros(simulation_duration + 1)
    for _, row in df.iterrows():
        depart = int(row["depart"])
        arrival = int(row["arrival"])
        time_series[depart:arrival + 1] += 1

    # Calcolo della media mobile su finestra
    rolling_avg = pd.Series(time_series).rolling(window=window).mean()

    # Trova il primo punto dove la variazione percentuale si stabilizza sotto la soglia
    for t in range(window, simulation_duration - window):
        delta = abs(rolling_avg[t] - rolling_avg[t - 1]) / (rolling_avg[t - 1] + 1e-6)
        if delta < threshold:
            print(f"Estimated warm-up ends at second {t}")
            return t

    print("No stable warm-up period detected; defaulting to 0.")
    return 0

def plot_multiple_time_series(series_list, title, y_label, labels=None, show_legend=True, apply_smoothing=True):
    import matplotlib.pyplot as plt
    from scipy.signal import savgol_filter

    plt.rcParams.update({'font.size': 20})
    plt.figure(figsize=(12, 6))
    for i, series in enumerate(series_list):
        data = savgol_filter(series, window_length=31, polyorder=3) if apply_smoothing else series
        label = labels[i] if labels and i < len(labels) else f"Simulation {i}"
        plt.plot(data, '-', label=label)

    plt.title(title)
    plt.xlabel("Time (s)")
    plt.ylabel(y_label)
    if show_legend:
        plt.legend(loc='upper right')
    plt.grid(True)
    plt.tight_layout()
    plt.show()
<<<<<<< HEAD


def _update_config_for_adaptive(config_path, new_end_time, tripinfo_output):
    tree = ET.parse(config_path)
    root = tree.getroot()

    for time_elem in root.findall("time"):
        for child in time_elem:
            if child.tag == "end":
                child.set("value", str(new_end_time))
                break
        else:
            end_elem = ET.SubElement(time_elem, "end")
            end_elem.set("value", str(new_end_time))

    output_elem = root.find("output")
    if output_elem is None:
        output_elem = ET.SubElement(root, "output")
    tripinfo_elem = output_elem.find("tripinfo-output")
    if tripinfo_elem is None:
        tripinfo_elem = ET.SubElement(output_elem, "tripinfo-output")
    tripinfo_elem.set("value", tripinfo_output)

    tree.write(config_path)


def run_adaptive_simulation(config_file, simulation_duration, tripinfo_file="tripinfo_adaptive.xml"):
    _update_config_for_adaptive(config_file, simulation_duration, tripinfo_file)

    sumo_cmd = ["sumo", "-c", config_file, "--tripinfo-output", tripinfo_file]
    traci.start(sumo_cmd)

    tls_id = traci.trafficlight.getIDList()[0]
    current_phase = 0
    phase_duration = 10
    phase_timer = 0

    while traci.simulation.getTime() < simulation_duration:
        traci.simulationStep()
        phase_timer += 1

        if phase_timer >= phase_duration:
            ns_queue = (
                traci.lane.getLastStepVehicleNumber("north2center_0") +
                traci.lane.getLastStepVehicleNumber("south2center_0")
            )
            ew_queue = (
                traci.lane.getLastStepVehicleNumber("east2center_0") +
                traci.lane.getLastStepVehicleNumber("west2center_0")
            )

            if ns_queue > ew_queue:
                current_phase = 0  # Nord-Sud verde
            else:
                current_phase = 2  # Est-Ovest verde

            traci.trafficlight.setPhase(tls_id, current_phase)
            phase_timer = 0

    traci.close()
=======
>>>>>>> 02aaec17
<|MERGE_RESOLUTION|>--- conflicted
+++ resolved
@@ -13,12 +13,10 @@
 def run_simulation(config_file, simulation_duration, gui=False, tripinfo_file="tripinfo.xml"):
     update_config_end_time(config_file, simulation_duration)
     print("Starting SUMO simulation...")
-<<<<<<< HEAD
-    command = ["sumo-gui" if gui else "sumo", "-c", config_file]
+
+    command = ["sumo-gui" if gui else "sumo", "-c", config_file, "--no-step-log"]
     command += ["--tripinfo-output", tripinfo_file]
-=======
-    command = ["sumo-gui" if gui else "sumo", "-c", config_file, "--no-step-log"]
->>>>>>> 02aaec17
+
     result = subprocess.run(command, capture_output=True, text=True)
 
     print("SUMO simulation finished.")
@@ -148,8 +146,6 @@
     plt.grid(True)
     plt.tight_layout()
     plt.show()
-<<<<<<< HEAD
-
 
 def _update_config_for_adaptive(config_path, new_end_time, tripinfo_output):
     tree = ET.parse(config_path)
@@ -208,6 +204,4 @@
             traci.trafficlight.setPhase(tls_id, current_phase)
             phase_timer = 0
 
-    traci.close()
-=======
->>>>>>> 02aaec17
+    traci.close()